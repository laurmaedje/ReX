--- conflicted
+++ resolved
@@ -24,8 +24,6 @@
     } else {
         panic!(format!("Unable to find glyph for code '{}'", code));
     }
-<<<<<<< HEAD
-=======
 }
 
 #[cfg(test)]
@@ -35,7 +33,6 @@
     } else {
         GLYPHS[0].1.clone()
     }
->>>>>>> 9320d86d
 }
 
 #[allow(dead_code)]
